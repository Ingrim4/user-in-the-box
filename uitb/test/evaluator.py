--- conflicted
+++ resolved
@@ -87,7 +87,7 @@
     run_params = dict()
     run_params["action_sample_freq"] = args.action_sample_freq
     run_params["evaluate"] = True
-    
+
     run_params["unity_record_gameplay"] = args.record  #False
     run_params["unity_logging"] = True
     run_params["unity_output_folder"] = evaluate_dir
@@ -121,11 +121,7 @@
             _policy_loaded = True
         except (FileNotFoundError, IndexError):
             print("No checkpoint found. Will continue evaluation with randomly sampled controls.")
-<<<<<<< HEAD
-
-=======
-    
->>>>>>> ce10467e
+
     if _policy_loaded:
         # Load policy TODO should create a load method for uitb.rl.BaseRLModel
         print(f'Loading model: {os.path.join(checkpoint_dir, model_file)}\n')
@@ -199,13 +195,13 @@
 
     if args.record:
         simulator._GUI_camera.write_video_set_path(os.path.join(evaluate_dir, args.out_file))
-        
+
         # Write the video
         # simulator._camera.write_video(imgs, os.path.join(evaluate_dir, args.out_file))
         _imgs = simulator.render()
         for _img in _imgs:
             simulator._GUI_camera.write_video_add_frame(_img)
-        
+
         simulator._GUI_camera.write_video_close()
         print(f'A recording has been saved to file {os.path.join(evaluate_dir, args.out_file)}')
 
@@ -214,7 +210,7 @@
             _perception_imgs = simulator.get_render_stack_perception()
             for _module_name, _imgs in _perception_imgs.items():
                 _out_file = os.path.splitext(args.out_file)[0] + f"_{_module_name.replace('/', '-')}" + os.path.splitext(args.out_file)[1]
-                
+
                 fourcc = cv2.VideoWriter_fourcc(*'mp4v')
                 out = cv2.VideoWriter(os.path.join(evaluate_dir, _out_file), fourcc, simulator._GUI_camera._fps, (_imgs[0].shape[1], _imgs[0].shape[0]))
                 # out.open(_out_file)
