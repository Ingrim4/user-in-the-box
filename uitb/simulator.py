--- conflicted
+++ resolved
@@ -233,15 +233,9 @@
     mujoco.mj_resetData(self.model, self.data)
 
     # Reset all models
-<<<<<<< HEAD
-    self.bm_model.reset(self.model, self.data, self.rng)
-    self.perception.reset(self.model, self.data, self.rng)
-    self.task.reset(self.model, self.data, self.rng)
-=======
     self.bm_model.reset(self.sim)
     self.perception.reset(self.sim)
     self.task.reset(self.sim)
->>>>>>> cbd8c30d
 
     # Do a forward so everything will be set
     mujoco.mj_forward(self.model, self.data)
